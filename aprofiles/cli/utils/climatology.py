--- conflicted
+++ resolved
@@ -19,7 +19,7 @@
         for file in files:
             if station_id in file and file.endswith(".nc"):
                 station_files.append(os.path.join(root, file))
-<<<<<<< HEAD
+    
     station_files = sorted(station_files)
     try:
         # open dataset with xarray
@@ -31,25 +31,7 @@
 
         ds = ds.sortby("time")
         ds = ds.drop_duplicates('time', keep='last')
-=======
 
-    try:
-        # open dataset with xarray
-        vars = (
-            season_variables
-            + all_variables
-            + ["retrieval_scene", "cloud_amount", "scene"]
-        )
-        ds = xr.open_mfdataset(
-            station_files,
-            parallel=False,
-            decode_times=True,
-            chunks=-1,
-            combine="nested",
-            compat="override",
-        )[vars].load()
-
->>>>>>> 7666814f
         # store attributes which are destroyed by the resampling method
         attrs = ds.attrs
         # replace np.int by int
@@ -61,22 +43,19 @@
         if aerosols_only:
             ds = ds.where((ds.retrieval_scene <= 1) & (ds.cloud_amount == 0))
 
-<<<<<<< HEAD
-=======
         # daily resampling
         Dds = ds.resample(time="D").mean().compute()
         Dds["nprofiles"] = ds.resample(time="D").count().compute()
 
         # define path
-        clim_path = Path(path, "climato_daily")
+        clim_daily_path = Path(path, "climato_daily")
 
         # create directory if does not exist
-        clim_path.mkdir(parents=True, exist_ok=True)
+        clim_daily_path.mkdir(parents=True, exist_ok=True)
 
         # write daily file
-        Dds.to_netcdf(clim_path)
+        Dds.to_netcdf(Path(clim_daily_path, f"AP_{station_id}_clim.nc"))
 
->>>>>>> 7666814f
         # seasonal resampling
         Qds = ds.resample(time="QE").mean().compute()
 
@@ -123,10 +102,5 @@
                 orjson.dumps(multivars_dict, option=orjson.OPT_SERIALIZE_NUMPY)
             )
 
-<<<<<<< HEAD
     except Exception as e:
-        print(f'Error encountered with {station_id}: {e}')
-=======
-    except ValueError:
-        print(f"ValueError encountered with {station_id}")
->>>>>>> 7666814f
+        print(f'Error encountered with {station_id}: {e}')